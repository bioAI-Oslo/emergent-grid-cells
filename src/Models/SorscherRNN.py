import torch
import numpy as np
import tqdm
import pickle

import copy
import sys

sys.path.append("../") if "../" not in sys.path else None

from Logger import *


class SorscherRNN(torch.nn.Module):
    """
    Model based on:
    https://github.com/ganguli-lab/grid-pattern-formation/blob/master/model.py
    """

    def __init__(
        self, place_cell_ensembles, Ng=4096, Np=512, nonlinearity="relu", **kwargs
    ):
        super(SorscherRNN, self).__init__(**kwargs)
        self.place_cell_ensembles = place_cell_ensembles
        self.Ng, self.Np = Ng, Np

        # define network architecture
        self.init_position_encoder = torch.nn.Linear(Np, Ng, bias=False)
        self.RNN = torch.nn.RNN(
            input_size=2,
            hidden_size=Ng,
            num_layers=1,
            nonlinearity=nonlinearity,
            bias=False,
            batch_first=True,
        )
        # Linear read-out weights
        self.decoder = torch.nn.Linear(Ng, Np, bias=False)

        # initialise model weights
        for param in self.parameters():
            torch.nn.init.xavier_uniform_(param.data, gain=1.0)

        # evaluate model on random place cell basis
        self.novel_place_cell_ensembles = []
        for place_cell_ensemble in place_cell_ensembles:
            self.novel_place_cell_ensembles.append(copy.deepcopy(place_cell_ensemble))
            self.novel_place_cell_ensembles[-1].global_remap(
                seed=np.random.randint(len(place_cell_ensembles), 23031994)
            )

        # pruning
        self.original_weights = []
        self._rnnh_prune_mask = torch.ones((Ng, Ng), device=self.device)
        self._rnni_prune_mask = torch.ones((Ng, 2), device=self.device)
        self._prune_mask_idxs = []

    def to(self, device=None, *args, **kwargs):
        """Overwrites: To also add place_cells on same device"""
        # copy place cells before putting on gpu avoid conflict with dataloader
        self.place_cell_ensembles = [
            copy.copy(place_cells) for place_cells in self.place_cell_ensembles
        ]
        if device is not None:
            for i, place_cells in enumerate(self.place_cell_ensembles):
                self.place_cell_ensembles[i].pcs = self.place_cell_ensembles[i].pcs.to(
                    device
                )
                self.novel_place_cell_ensembles[
                    i
                ].pcs = self.novel_place_cell_ensembles[i].pcs.to(device)
        return super(SorscherRNN, self).to(device, *args, **kwargs)

    @property
    def device(self):
        return next(self.parameters()).device

    @property
    def dtype(self):
        return next(self.parameters()).dtype

    @property
    def prune_mask(self):
        return [self._rnni_prune_mask, self._rnnh_prune_mask]

    @property
    def prune_mask_idxs(self):
        return self._prune_mask_idxs

    @prune_mask.setter
    def prune_mask(self, idxs):
        """
        Set outgoing weights corresponding to output nodes at
        idxs to zero in recurrent matrix - I.e. prune grid cells.
        """
        if not self.original_weights:
            # save weights
            self.original_weights = [
                self.RNN.weight_ih_l0.clone(),
                self.RNN.weight_hh_l0.clone(),
            ]

        # reset weights
        self.RNN.weight_ih_l0, self.RNN.weight_hh_l0 = map(
            lambda x: torch.nn.parameter.Parameter(x.clone()), self.original_weights
        )
        self._rnni_prune_mask, self._rnnh_prune_mask = (
            torch.ones((self.Ng, 2), device=self.device),
            torch.ones((self.Ng, self.Ng), device=self.device),
        )

        maski = torch.ones((self.Ng, 2), device=self.device)
        maskh = torch.ones((self.Ng, self.Ng), device=self.device)
        maski[idxs] = torch.zeros(2, device=self.device)
        maskh[idxs] = torch.zeros(self.Ng, device=self.device)
        self.RNN.weight_ih_l0 = torch.nn.parameter.Parameter(
            self.RNN.weight_ih_l0 * maski
        )
        self.RNN.weight_hh_l0 = torch.nn.parameter.Parameter(
            self.RNN.weight_hh_l0 * maskh
        )
        self._rnni_prune_mask = maski
        self._rnnh_prune_mask = maskh
        self._prune_mask_idxs = idxs

    def g(self, inputs):
        v, p0 = inputs
        if len(v.shape) == 2 and len(p0.shape) == 1:
            # model requires tensor of degree 3 (B,S,N)
            # assume inputs missing empty batch-dim
            v, p0 = v[None], p0[None]

        if self.device != v.device:
            # put v and p0 on same device as model
            v = v.to(self.device, dtype=self.dtype)
            p0 = p0.to(self.device, dtype=self.dtype)

        p0 = self.init_position_encoder(p0)
        p0 = p0[None]  # add dummy (unit) dim for number of stacked rnns (D)
        # output of torch.RNN is a 2d-tuple. First element =>
        # return_sequences=True (in tensorflow). Last element => False.
        out, _ = self.RNN(v, p0)
        return out

    def p(self, g_inputs, log_softmax=False):
        place_preds = self.decoder(g_inputs)
        return (
            torch.nn.functional.log_softmax(place_preds, dim=-1)
            if log_softmax
            else place_preds
        )

    def forward(self, inputs, log_softmax=False):
        gs = self.g(inputs)
        return self.p(gs, log_softmax)


    def l2_reg(self, weight_decay):
        return weight_decay * torch.sum(self.RNN.weight_hh_l0**2)

    def loss_fn(self, log_predictions, labels, weight_decay):
        """
        Args:
            inputs ((B, S, 2), (B, Np)): velocity and position in pc-basis
            labels (B, Np): ground truth pc population activations
        """
        # Actual cross entropy between two distributions p(x) and q(x),
        # rather than classic CE implementations assuming one-hot p(x).
        if labels.device != self.device:
            labels = labels.to(self.device, dtype=self.dtype)
        return CE(log_predictions, labels) + self.l2_reg(weight_decay)

    def position_error(self, pc_pos, cartesian_pos, indices, place_cell_ensembles):
        batch_size = pc_pos.shape[0]
        err = 0
        for env_i, place_cells in enumerate(place_cell_ensembles):
            mask_i = np.array(indices) == env_i
            decoded_pos = place_cells.to_euclid(pc_pos[mask_i])
            # sum over patchy-batch dim (mean after loop), mean over seq_len dim,
            # "sum" (euclidean) over spatial dim
            err += torch.sum(
                torch.mean(
                    torch.sqrt(
                        torch.sum(
                            (decoded_pos - cartesian_pos[mask_i, 1:]) ** 2, axis=-1
                        )
                    ),
                    axis=-1,
                )
            )
        err /= batch_size
        return err

    def train(
        self,
        trainloader,
        optimizer,
        weight_decay,
        nepochs,
        paths,
        logger=None,
    ):
        logger = Logger(len(trainloader)) if not logger else logger
        start_epoch = len(logger.loss_history["familiar"])

        # save_iter = 0
        pbar = tqdm.tqdm(range(start_epoch, nepochs))
        for epoch in pbar:
            # generic torch training loop
            logger.new_epoch()
            for inputs, labels, positions, indices in trainloader:
                indices = np.array(indices)
                # zero the parameter gradients
                optimizer.zero_grad()
                # forward + backward + optimize
                log_predictions = self(inputs, log_softmax=True)
                loss = self.loss_fn(log_predictions, labels, weight_decay)
                loss.backward()
                optimizer.step()

                # update training metrics
                labels = labels.to(self.device, dtype=self.dtype)
                positions = positions.to(self.device, dtype=self.dtype)
                pred_error = self.position_error(
                    log_predictions, positions, indices, self.place_cell_ensembles
                )
                true_error = self.position_error(
                    labels, positions, indices, self.place_cell_ensembles
                )
                logger.update(
                    "familiar",
                    loss,
                    log_predictions,
                    labels,
                    self.l2_reg(weight_decay),
                    pred_error,
                    true_error,
                )

                # measure model in novel environment (global remapping)
                with torch.no_grad():
                    labels = []
                    for env_i, novel_place_cell_ensemble in enumerate(
                        self.novel_place_cell_ensembles
                    ):
                        mask_i = indices == env_i
                        labels.append(
                            novel_place_cell_ensemble.softmax_response(
                                positions[mask_i]
                            )
                        )
                    labels = torch.cat(labels)
                    labels = labels[:, 1:]  # labels are without init pos
                    inputs[1] = labels[:, 0]  # change init pos basis to novel pc basis

                    log_predictions = self(inputs, log_softmax=True)
                    loss = self.loss_fn(log_predictions, labels, weight_decay)

                    # update training metrics
                    pred_error = self.position_error(
                        log_predictions,
                        positions,
                        indices,
                        self.novel_place_cell_ensembles,
                    )
                    true_error = self.position_error(
                        labels, positions, indices, self.novel_place_cell_ensembles
                    )
                    logger.update(
                        "novel",
                        loss,
                        log_predictions,
                        labels,
                        self.l2_reg(weight_decay),
                        pred_error,
                        true_error,
                    )

            # save model history
            if not (epoch % 10) or epoch == (nepochs - 1):
                save_dict = {}
                save_dict["optimizer_state_dict"] = optimizer.state_dict()
                save_dict["model_state_dict"] = self.state_dict()
<<<<<<< HEAD
                torch.save(save_dict, checkpoint_path / f"{epoch:05d}")
=======
                torch.save(save_dict, paths["checkpoints"] / f"{epoch:05d}")

                with open(paths["experiment"] / "logger.pkl", "wb") as f:
                    pickle.dump(logger, f)
>>>>>>> 1d45ef92

            # update tqdm training-bar description
            pbar.set_description(
                    f"Epoch={epoch}/{nepochs}, loss(F,N)={logger.loss_history['familiar'][-1]:.4f}, {logger.loss_history['novel'][-1]:.4f}, error(P,T)={logger.training_metrics['familiar']['pred_error'][-1]:.4f},{logger.training_metrics['familiar']['true_error'][-1]:.4f}"
            )
        return logger<|MERGE_RESOLUTION|>--- conflicted
+++ resolved
@@ -281,14 +281,9 @@
                 save_dict = {}
                 save_dict["optimizer_state_dict"] = optimizer.state_dict()
                 save_dict["model_state_dict"] = self.state_dict()
-<<<<<<< HEAD
-                torch.save(save_dict, checkpoint_path / f"{epoch:05d}")
-=======
                 torch.save(save_dict, paths["checkpoints"] / f"{epoch:05d}")
-
                 with open(paths["experiment"] / "logger.pkl", "wb") as f:
                     pickle.dump(logger, f)
->>>>>>> 1d45ef92
 
             # update tqdm training-bar description
             pbar.set_description(
